--- conflicted
+++ resolved
@@ -266,7 +266,6 @@
       "sponsorEnding": " . and You."
     }
   },
-<<<<<<< HEAD
   "beanForm": {
     "steps": {
       "basic": "Basic Info",
@@ -551,7 +550,7 @@
       "中深烘焙": "Medium Dark",
       "深度烘焙": "Dark"
     }
-=======
+  },
   "notes": {
     "form": {
       "title": {
@@ -607,6 +606,6 @@
         "saveAsImage": "Save as Image"
       }
     }
->>>>>>> 206b4fae
+  }
   }
 }