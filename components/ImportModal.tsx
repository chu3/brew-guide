--- conflicted
+++ resolved
@@ -309,25 +309,9 @@
             const formData = new FormData();
             formData.append('file', blob, 'coffee-bean.jpg');
 
-<<<<<<< HEAD
             const data = await recognizeImage(formData);
             
             if (data.result) {
-=======
-            const recognitionResponse = await fetch('/api/upload', {
-                method: 'POST',
-                body: formData,
-            });
-
-            if (!recognitionResponse.ok) {
-                throw new Error('Recognition failed');
-            }
-
-            const data = await recognitionResponse.json();
-
-            if (data.success && data.result) {
-                console.log(data.result);
->>>>>>> f9be44c3
                 setImportData(JSON.stringify(data.result));
                 setSuccess('✨ AI识别成功！请检查识别结果是否正确');
             }
